"""
Falcon Host module.

Exposes functions to get host data and perform actions on hosts, such as network containment.
"""
__all__ = [
<<<<<<< HEAD
    'CustomIoaApiModule',
=======
    'FlightControlApiModule',
>>>>>>> 945999cc
    'HostsApiModule',
    'PreventionPoliciesApiModule',
    'ResponsePoliciesApiModule',
    'RTRApiModule',
    'MODULE_FILTER_ATTRIBUTES',
]

<<<<<<< HEAD
from caracara.modules.custom_ioa import CustomIoaApiModule
=======
from caracara.modules.flight_control import FlightControlApiModule
>>>>>>> 945999cc
from caracara.modules.hosts import (
    FILTER_ATTRIBUTES as hosts_filter_attributes,
    HostsApiModule,
)
from caracara.modules.prevention_policies import PreventionPoliciesApiModule
from caracara.modules.response_policies import ResponsePoliciesApiModule
from caracara.modules.rtr import (
    FILTER_ATTRIBUTES as rtr_filter_attributes,
    RTRApiModule,
)

# Build up a list with all filter attributes from the includes modules.
# This makes makes for much easier importing when setting up Falcon Filters.
MODULE_FILTER_ATTRIBUTES = [
    *hosts_filter_attributes,
    *rtr_filter_attributes,
]<|MERGE_RESOLUTION|>--- conflicted
+++ resolved
@@ -4,11 +4,8 @@
 Exposes functions to get host data and perform actions on hosts, such as network containment.
 """
 __all__ = [
-<<<<<<< HEAD
     'CustomIoaApiModule',
-=======
     'FlightControlApiModule',
->>>>>>> 945999cc
     'HostsApiModule',
     'PreventionPoliciesApiModule',
     'ResponsePoliciesApiModule',
@@ -16,11 +13,8 @@
     'MODULE_FILTER_ATTRIBUTES',
 ]
 
-<<<<<<< HEAD
 from caracara.modules.custom_ioa import CustomIoaApiModule
-=======
 from caracara.modules.flight_control import FlightControlApiModule
->>>>>>> 945999cc
 from caracara.modules.hosts import (
     FILTER_ATTRIBUTES as hosts_filter_attributes,
     HostsApiModule,
